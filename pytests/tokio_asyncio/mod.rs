use std::{rc::Rc, time::Duration};

use pyo3::{prelude::*, wrap_pyfunction};

use crate::common;

#[pyfunction]
fn sleep_for(py: Python, secs: &PyAny) -> PyResult<PyObject> {
    let secs = secs.extract()?;

    pyo3_asyncio::tokio::into_coroutine(pyo3_asyncio::get_event_loop(py)?, async move {
        tokio::time::sleep(Duration::from_secs(secs)).await;
        Python::with_gil(|py| Ok(py.None()))
    })
}

#[pyo3_asyncio::tokio::test]
async fn test_into_coroutine() -> PyResult<()> {
    let event_loop = pyo3_asyncio::tokio::task_event_loop().unwrap();

    let fut = Python::with_gil(|py| {
        let sleeper_mod = PyModule::new(py, "rust_sleeper")?;

        sleeper_mod.add_wrapped(wrap_pyfunction!(sleep_for))?;

        let test_mod = PyModule::from_code(
            py,
            common::TEST_MOD,
            "test_rust_coroutine/test_mod.py",
            "test_mod",
        )?;

        pyo3_asyncio::into_future(
            event_loop.as_ref(py),
            test_mod.call_method1("sleep_for_1s", (sleeper_mod.getattr("sleep_for")?,))?,
        )
    })?;

    fut.await?;

    Ok(())
}

#[pyo3_asyncio::tokio::test]
async fn test_async_sleep() -> PyResult<()> {
    let event_loop = pyo3_asyncio::tokio::task_event_loop().unwrap();

    let asyncio =
        Python::with_gil(|py| py.import("asyncio").map(|asyncio| PyObject::from(asyncio)))?;

    tokio::time::sleep(Duration::from_secs(1)).await;

    Python::with_gil(|py| {
        pyo3_asyncio::into_future(
            event_loop.as_ref(py),
            asyncio.as_ref(py).call_method1("sleep", (1.0,))?,
        )
    })?
    .await?;

    Ok(())
}

#[pyo3_asyncio::tokio::test]
fn test_blocking_sleep(_event_loop: PyObject) -> PyResult<()> {
    common::test_blocking_sleep()
}

#[pyo3_asyncio::tokio::test]
async fn test_into_future() -> PyResult<()> {
    common::test_into_future(pyo3_asyncio::tokio::task_event_loop().unwrap()).await
}

#[pyo3_asyncio::tokio::test]
async fn test_other_awaitables() -> PyResult<()> {
    common::test_other_awaitables(pyo3_asyncio::tokio::task_event_loop().unwrap()).await
}

#[pyo3_asyncio::tokio::test]
fn test_init_twice(_event_loop: PyObject) -> PyResult<()> {
    common::test_init_twice()
}

#[pyo3_asyncio::tokio::test]
fn test_init_tokio_twice(_event_loop: PyObject) -> PyResult<()> {
    // tokio has already been initialized in test main. call these functions to
    // make sure they don't cause problems with the other tests.
    pyo3_asyncio::tokio::init_multi_thread_once();
    pyo3_asyncio::tokio::init_current_thread_once();

    Ok(())
}

#[pyo3_asyncio::tokio::test]
<<<<<<< HEAD
fn test_local_set_coroutine(event_loop: PyObject) -> PyResult<()> {
    tokio::task::LocalSet::new().block_on(pyo3_asyncio::tokio::get_runtime(), async {
        Python::with_gil(|py| {
            let non_send_secs = Rc::new(1);

            let py_future =
                pyo3_asyncio::tokio::local_future_into_py(event_loop.as_ref(py), async move {
                    tokio::time::sleep(Duration::from_secs(*non_send_secs)).await;
                    Ok(Python::with_gil(|py| py.None()))
                })?;

            pyo3_asyncio::into_future(event_loop.as_ref(py), py_future)
        })?
        .await?;

        Ok(())
    })
=======
async fn test_panic() -> PyResult<()> {
    let fut = Python::with_gil(|py| -> PyResult<_> {
        pyo3_asyncio::into_future(
            pyo3_asyncio::tokio::into_coroutine(py, async {
                panic!("this panic was intentional!")
            })?
            .as_ref(py),
        )
    })?;

    match fut.await {
        Ok(_) => panic!("coroutine should panic"),
        Err(e) => Python::with_gil(|py| {
            if e.is_instance::<pyo3_asyncio::err::RustPanic>(py) {
                Ok(())
            } else {
                panic!("expected RustPanic err")
            }
        }),
    }
>>>>>>> 91896b82
}<|MERGE_RESOLUTION|>--- conflicted
+++ resolved
@@ -92,7 +92,6 @@
 }
 
 #[pyo3_asyncio::tokio::test]
-<<<<<<< HEAD
 fn test_local_set_coroutine(event_loop: PyObject) -> PyResult<()> {
     tokio::task::LocalSet::new().block_on(pyo3_asyncio::tokio::get_runtime(), async {
         Python::with_gil(|py| {
@@ -110,11 +109,15 @@
 
         Ok(())
     })
-=======
+}
+
+#[pyo3_asyncio::tokio::test]
 async fn test_panic() -> PyResult<()> {
     let fut = Python::with_gil(|py| -> PyResult<_> {
+        let event_loop = pyo3_asyncio::tokio::task_event_loop().unwrap();
         pyo3_asyncio::into_future(
-            pyo3_asyncio::tokio::into_coroutine(py, async {
+            event_loop.as_ref(py),
+            pyo3_asyncio::tokio::into_coroutine(event_loop.as_ref(py), async {
                 panic!("this panic was intentional!")
             })?
             .as_ref(py),
@@ -131,5 +134,4 @@
             }
         }),
     }
->>>>>>> 91896b82
 }