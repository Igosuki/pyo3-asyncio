--- conflicted
+++ resolved
@@ -2,11 +2,7 @@
 
 use pyo3::prelude::*;
 
-<<<<<<< HEAD
-use crate::{call_soon_threadsafe, create_future, dump_err, get_event_loop};
-=======
-use crate::{dump_err, err::RustPanic, get_event_loop, CALL_SOON, CREATE_FUTURE, EXPECT_INIT};
->>>>>>> 91896b82
+use crate::{call_soon_threadsafe, create_future, dump_err, err::RustPanic, get_event_loop};
 
 /// Generic utilities for a JoinError
 pub trait JoinError {
@@ -240,15 +236,9 @@
     R: Runtime,
     F: Future<Output = PyResult<PyObject>> + Send + 'static,
 {
-<<<<<<< HEAD
     let future_rx: PyObject = create_future(event_loop)?.into();
     let future_tx1 = future_rx.clone();
     let future_tx2 = future_rx.clone();
-=======
-    let future_rx = CREATE_FUTURE.get().expect(EXPECT_INIT).call0(py)?;
-    let future_tx1: PyObject = future_rx.clone();
-    let future_tx2: PyObject = future_rx.clone();
->>>>>>> 91896b82
 
     let event_loop = PyObject::from(event_loop);
 
@@ -275,7 +265,7 @@
                     if set_result(
                         event_loop.as_ref(py),
                         future_tx2.as_ref(py),
-                        Err(PyException::new_err("rust future panicked")),
+                        Err(RustPanic::new_err("rust future panicked")),
                     )
                     .map_err(dump_err(py))
                     .is_err()
